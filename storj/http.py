--- conflicted
+++ resolved
@@ -167,7 +167,6 @@
             data={"redirect": redirect} if redirect else {}
         )
 
-<<<<<<< HEAD
     def _prepare_request(self, **kwargs):
         """Prepares a HTTP request.
 
@@ -175,14 +174,6 @@
             kwargs (dict): keyword arguments for the authentication function
                 (``_add_ecdsa_signature()`` or ``_add_basic_auth()``) and
                 :py:class:`requests.Request` class.
-
-        Raises:
-            AssertionError: in case ``kwargs['path']`` doesn't start with ``/``.
-        """
-=======
-    def user_reset_password(self):
-        """ Requests the reset of the account password.
->>>>>>> 337f217a
 
         Returns:
             {
@@ -191,6 +182,9 @@
                 "activated": true
             }
 
+        Raises:
+            AssertionError: in case ``kwargs['path']`` doesn't start with ``/``.
+
         See:
             https://storj.github.io/bridge/#!/users/patch_users_email
         """
@@ -247,19 +241,16 @@
 
     def user_reactivate(self, token, redirect):
         """ Sends the user email for reactivating a disabled account.
-
-<<<<<<< HEAD
+        Args:
+            token (str): Deactivation token sent to user's email address.
+            redirect (str): TODO correct doc string
+
         try:
             response.raise_for_status()
         except requests.exceptions.RequestException as e:
             self.logger.error(e)
             self.logger.debug('response.text=%s', response.text)
             raise StorjBridgeApiError(response.text)
-=======
-        Args:
-            token (str): Deactivation token sent to user's email address.
-            redirect (str): TODO correct doc string
->>>>>>> 337f217a
 
         Returns:
             {
@@ -373,12 +364,7 @@
         if transfer:
             data['transfer'] = transfer
 
-<<<<<<< HEAD
         return model.Bucket(**self._request(method='POST', path='/buckets', json=data))
-=======
-        response = self.call(method='POST', path='/buckets', data=data)
-        return model.Bucket(**response)
->>>>>>> 337f217a
 
     def bucket_delete(self, bucket_id):
         """Destroy a storage bucket.
@@ -446,11 +432,7 @@
         self.logger.info('bucket_get(%s)', bucket_id)
 
         try:
-<<<<<<< HEAD
             return model.Bucket(**self._request(
-=======
-            response = self.call(
->>>>>>> 337f217a
                 method='GET',
                 path='/buckets/%s' % bucket_id))
 
@@ -483,7 +465,6 @@
     def bucket_set_keys(self, bucket_id, bucket_name, keys):
         """Update the bucket with the given public keys.
 
-<<<<<<< HEAD
         See `API buckets: PATCH /buckets/{bucket_id}
         <https://storj.github.io/bridge/#!/buckets/patch_buckets_id>`_
 
@@ -603,12 +584,6 @@
                 yield model.FilePointer(**kwargs)
         else:
             raise StopIteration
-=======
-        self.call(
-            method='PATCH',
-            path='/buckets/%s' % bucket_id,
-            data={'pubkeys': keys})
->>>>>>> 337f217a
 
     def file_download(self, bucket_id, file_id):
         self.logger.info('file_pointers(%s, %s)', bucket_id, file_id)
@@ -624,7 +599,6 @@
 
         return file_contents
 
-<<<<<<< HEAD
     def file_metadata(self, bucket_id, file_id):
         """Get file metadata.
 
@@ -647,17 +621,6 @@
 
         if response is not None:
             return model.File(**response)
-=======
-    def file_get(self, bucket_id):
-        self.logger.info('file_get(%s)', bucket_id)
-
-        response = self.call(
-            method='GET',
-            path='/buckets/%s/files' % bucket_id)
-
-        if response is None:
-            return response
->>>>>>> 337f217a
 
     def file_upload(self, bucket_id, file, frame):
         """Upload file.
@@ -754,16 +717,12 @@
         """
         self.logger.info('frame_create()')
 
-<<<<<<< HEAD
         response = self._request(
             method='POST',
             path='/frames')
 
         if response is not None:
             return model.Frame(**response)
-=======
-        return self.call(method='POST', path='/frames', data={})
->>>>>>> 337f217a
 
     def frame_delete(self, frame_id):
         """Destroys the file staging frame by it's unique ID.
@@ -816,8 +775,8 @@
 
         response = self.call(
             method='GET',
-<<<<<<< HEAD
-            path='/frames')
+            path='/frames',
+            data={})
 
         if response is not None:
             for kwargs in response:
@@ -926,10 +885,6 @@
             method='POST',
             path='/keys',
             json={'key': ecdsa_to_hex(public_key)})
-=======
-            path='/frames',
-            data={})
->>>>>>> 337f217a
 
     def token_create(self, bucket_id, operation):
         """Creates a token for the specified operation.
@@ -946,7 +901,6 @@
         """
         self.logger.info('token_create(%s, %s)', bucket_id, operation)
 
-<<<<<<< HEAD
         return model.Token(**self._request(
             method='POST',
             path='/buckets/%s/tokens' % bucket_id,
@@ -1068,10 +1022,4 @@
 
         self._request(
             method='GET',
-            path='/resets/%s' % token)
-=======
-        return self.call(
-            method='POST',
-            path='/buckets/%s/tokens' % bucket_id,
-            data={'operation': operation})
->>>>>>> 337f217a
+            path='/resets/%s' % token)