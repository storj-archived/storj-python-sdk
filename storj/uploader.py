# -*- coding: utf-8 -*-

import os

import base64
import hashlib
import hmac
import logging
import json
import requests
import threading
import time
<<<<<<< HEAD

import exception
from file_crypto import FileCrypto
from http import Client
import model

MAX_RETRIES_UPLOAD_TO_SAME_FARMER = 3
MAX_RETRIES_NEGOTIATE_CONTRACT = 10
=======
import model

from Crypto.Cipher import AES
from Crypto import Random

from exception import BridgeError, FarmerError, SuppliedTokenNotAcceptedError
from http import Client
>>>>>>> fe53f7cd


class Uploader:
    """

    Attributes:
        client (:py:class:`storj.http.Client`): the Storj HTTP client.
        shared_already_uploaded (int): number of shards already uploaded.
        max_retries_contract_negotiation (int): maximum number of contract negotiation retries (default=10).
        max_retries_upload_same_farmer (int): maximum number of uploads retries to the same farmer (default=3).
    """

    __logger = logging.getLogger('%s.Uploader' % __name__)

    def __init__(
            self, email, password,
            max_retries_contract_negotiation=10,
            max_retries_upload_same_farmer=3):

        self.client = Client(email, password)
        self.shards_already_uploaded = 0
        self.max_retries_contract_negotiation = max_retries_contract_negotiation
        self.max_retries_upload_same_farmer = max_retries_upload_same_farmer

    def _calculate_hmac(self, base_string, key):
        """HMAC hash calculation and returning the results in dictionary collection.

        Args:
            base_string (): .
            key (): .
        """
        hmacs = dict()
        # --- MD5 ---
        hashed = hmac.new(key, base_string, hashlib.md5)
        hmac_md5 = hashed.digest().encode('base64').rstrip('\n')
        hmacs['MD5'] = hmac_md5
        # --- SHA-1 ---
        hashed = hmac.new(key, base_string, hashlib.sha1)
        hmac_sha1 = hashed.digest().encode('base64').rstrip('\n')
        hmacs['SHA-1'] = hmac_sha1
        # --- SHA-224 ---
        hashed = hmac.new(key, base_string, hashlib.sha224)
        hmac_sha224 = hashed.digest().encode('base64').rstrip('\n')
        hmacs['SHA-224'] = hmac_sha224
        # --- SHA-256 ---
        hashed = hmac.new(key, base_string, hashlib.sha256)
        hmac_sha256 = hashed.digest().encode('base64').rstrip('\n')
        hmacs['SHA-256'] = hmac_sha256
        # --- SHA-384 ---
        hashed = hmac.new(key, base_string, hashlib.sha384)
        hmac_sha384 = hashed.digest().encode('base64').rstrip('\n')
        hmacs['SHA-384'] = hmac_sha384
        # --- SHA-512 ---
        hashed = hmac.new(key, base_string, hashlib.sha512)
        hmac_sha512 = hashed.digest().encode('base64').rstrip('\n')
        hmacs['SHA-512'] = hmac_sha512
        return hmacs

    def _prepare_bucket_entry_hmac(self, shard_array):
        """

        Args:
            shard_array (): .
        """
        storj_keyring = model.Keyring()
        encryption_key = storj_keyring.get_encryption_key('test')
        current_hmac = ''

        for shard in shard_array:
            base64_decoded = str(base64.decodestring(shard.hash)) + str(current_hmac)
            current_hmac = self._calculate_hmac(base64_decoded, encryption_key)

        self.__logger.debug('current_hmac=%s', current_hmac)

        return current_hmac

    def createNewUploadThread(self, bucket_id, file_path, tmp_file_path):
        """

        Args:
            bucket_id:
            file_path:
            tmp_file_path:
        """

        self.bid = bucket_id
        self.file_path = file_path
        self.tmp_path = tmp_file_path

        upload_thread = threading.Thread(
            target=self.file_upload,
            args=())
        upload_thread.start()

    def createNewShardUploadThread(self, shard, chapters, frame, file_name):
        """

        Args:
            shard ():
            chapters ():
            frame ():
            file_name ():
        """

        # another worker thread for single shard uploading and
        # it will retry if download fail
        upload_thread = threading.Thread(
            target=self.upload_shard(
                shard=shard,
                chapters=chapters,
                frame=frame,
                file_name_ready_to_shard_upload=file_name),
            args=())
        upload_thread.start()

    def upload_shard(self, shard, chapters, frame, file_name_ready_to_shard_upload):
        """

        Args:
            shard:
            chapters:
            frame:
            file_name_ready_to_shard_upload:
        """

        contract_negotiation_tries = 0
        exchange_report = model.ExchangeReport()

        while self.max_retries_contract_negotiation > contract_negotiation_tries:
            contract_negotiation_tries += 1
            self.__logger.debug('Negotiating contract')
            self.__logger.debug(
                'Trying to negotiate storage contract for shard at index %s...', str(chapters))

            try:
                frame_content = self.client.frame_add_shard(shard, frame.id)

                farmerNodeID = frame_content['farmer']['nodeID']

                url = 'http://%s:%d/shards/%s?token=%s' % (
                    frame_content['farmer']['address'],
                    frame_content['farmer']['port'],
                    frame_content['hash'],
                    frame_content['token'])
                self.__logger.debug('upload_shard url=%s', url)

                # begin recording exchange report
                # exchange_report = model.ExchangeReport()

                current_timestamp = int(time.time())

                exchange_report.exchangeStart = str(current_timestamp)
                exchange_report.farmerId = str(farmerNodeID)
                exchange_report.dataHash = str(shard.hash)

                farmer_tries = 0
                response = None

                while self.max_retries_upload_same_farmer > farmer_tries:
                    farmer_tries += 1

                    try:
                        self.__logger.debug(
                            'Upload shard at index %s to %s:%d attempt #%d',
                            shard.index,
                            frame_content['farmer']['address'],
                            frame_content['farmer']['port'],
                            farmer_tries)

                        mypath = os.path.join(self.tmp_path,
                                              file_name_ready_to_shard_upload +
                                              '-' + str(chapters + 1))

                        with open(mypath, 'rb') as f:
                            response = requests.post(
                                url,
                                data=self._read_in_chunks(f, shard_index=chapters),
                                timeout=1)

                        j = json.loads(str(response.content))

                        if j.get('result') == 'The supplied token is not accepted':
                            raise SuppliedTokenNotAcceptedError()

                    except FarmerError as e:
                        self.__logger.error(e)
                        continue

                    except Exception as e:
                        self.__logger.error(e)
                        self.__logger.error(
                            'Shard upload error for to %s:%d',
                            frame_content['farmer']['address'], frame_content['farmer']['port'])
                        continue

                    self.shards_already_uploaded += 1
                    self.__logger.info(
                        'Shard uploaded successfully to %s:%d',
                        frame_content['farmer']['address'],
                        frame_content['farmer']['port'])

                    self.__logger.debug(
                        '%s shards, %s sent',
                        self.all_shards_count,
                        self.shards_already_uploaded)

                    if int(self.all_shards_count) <= int(self.shards_already_uploaded):
                        self.__logger.debug('finish upload')

                    break

                self.__logger.debug('response.content=%s', response.content)

                j = json.loads(str(response.content))
                if j.get('result') == 'The supplied token is not accepted':
                    raise SuppliedTokenNotAcceptedError()

            except BridgeError as e:
                self.__logger.error(e)

                # upload failed due to Storj Bridge failure
                self.__logger.debug('Exception raised while trying to negotiate contract: ')
                continue

            except Exception as e:
                # now send Exchange Report
                # upload failed probably while sending data to farmer
                self.__logger.error(e)
                self.__logger.error(
                    'Error occured while trying to upload shard or negotiate contract. Retrying... ')
                self.__logger.error(
                    'Unhandled exception occured while trying to upload shard or negotiate contract for'
                    'shard at index %s . Retrying...', chapters)

                current_timestamp = int(time.time())
                exchange_report.exchangeEnd = str(current_timestamp)
                exchange_report.exchangeResultCode = (exchange_report.FAILURE)
                exchange_report.exchangeResultMessage = (exchange_report.STORJ_REPORT_UPLOAD_ERROR)
                # self.client.send_exchange_report(exchange_report) # send exchange report
                continue

            # uploaded with success
            current_timestamp = int(time.time())
            # prepare second half of exchange heport
            exchange_report.exchangeEnd = str(current_timestamp)
            exchange_report.exchangeResultCode = exchange_report.SUCCESS
            exchange_report.exchangeResultMessage = exchange_report.STORJ_REPORT_SHARD_UPLOADED

            self.__logger.info('Shard %s successfully added and exchange report sent.', chapters + 1)
            # self.client.send_exchange_report(exchange_report) # send exchange report
            break

    def _read_in_chunks(self, file_object, blocksize=4096, chunks=-1, shard_index=None):
        """Lazy function (generator) to read a file piece by piece.

        Default chunk size: 1k.

        Args:
            file_object (): .
            blocksize (): .
            chunks (): .
        """

        i = 0

        while chunks:
            data = file_object.read(blocksize)
            if not data:
                break
            yield data
            i += 1

            chunks -= 1

    def file_upload(self):
        """"""

        bucket_id = self.bid
        file_path = self.file_path
        tmpPath = self.tmp_path

        self.__logger.debug('Upload %s in bucket %d', file_path, bucket_id)
        self.__logger.debug('Temp folder %s', tmpPath)

        encryption_enabled = True

        bname = os.path.split(file_path)[1]  # File name

        file_mime_type = 'text/plain'

        # Encrypt file
        self.__logger.debug('Encrypting file...')

        file_crypto_tools = FileCrypto()
        # Path where to save the encrypted file in temp dir
        file_path_ready = os.path.join(tmpPath,
                                       bname + ".encrypted")
        self.__logger.debug('file_path_ready: %s', file_path_ready)

        # begin file encryption
        file_crypto_tools.encrypt_file(
            'AES',
            file_path,
            file_path_ready,
            self.client.password)

        file_name_ready_to_shard_upload = '%s.encrypted' % bname

        self.fileisdecrypted_str = ''

        file_size = os.stat(file_path).st_size
        print "File encrypted"

        # Get the PUSH token from Storj Bridge
        self.__logger.debug('Get PUSH Token')

        push_token = None
        try:
            push_token = self.client.token_create(bucket_id, 'PUSH')
        except BridgeError as e:
            self.__logger.error(e)
            self.__logger.debug('PUSH token create exception')

        self.__logger.debug('PUSH Token ID %s', push_token.id)

        self.__logger.debug('Frame')
        frame = None

        try:
            frame = self.client.frame_create()
        except BridgeError as e:
            self.__logger.error(e)
            self.__logger.debug('Unhandled exception while creating file staging frame')

        self.__logger.debug('frame.id = %s', frame.id)

        # Now encrypt file

        # Now generate shards
        self.__logger.debug('Sharding started...')
        shards_manager = model.ShardManager(filepath=file_path_ready,
                                            tmp_path=self.tmp_path)
        self.all_shards_count = shards_manager.index
        self.__logger.debug('Sharding ended...')

        self.__logger.debug('There are %d shards', self.all_shards_count)

        # create file hash

        chapters = 0

        for shard in shards_manager.shards:
            self.createNewShardUploadThread(shard, chapters, frame, file_name_ready_to_shard_upload)
            chapters += 1

        # finish_upload
        self.__logger.debug('Generating HMAC...')

        hash_sha512_hmac_b64 = self._prepare_bucket_entry_hmac(shards_manager.shards)
        hash_sha512_hmac = hashlib.sha224(str(hash_sha512_hmac_b64['SHA-512'])).hexdigest()

        self.__logger.debug('Now upload file')
        data = {
            'x-token': push_token.id,
            'x-filesize': str(file_size),
            'frame': frame.id,
            'mimetype': file_mime_type,
            'filename': str(bname) + str(self.fileisdecrypted_str),
            'hmac': {
                'type': "sha512",
                'value': hash_sha512_hmac
            },
        }

        self.__logger.debug('Finishing upload')
        self.__logger.debug('Adding file %s to bucket...', bname)

        success = False
        try:
            # TODO

            # This is the actual upload_file method
            response = self.client._request(
                method='POST', path='/buckets/%s/files' % bucket_id,
                # files={'file' : file},
                headers={
                    'x-token': push_token.id,
                    'x-filesize': str(file_size),
                },
                json=data,
            )
            success = True

        except BridgeError as e:
            self.__logger.error(e)
            self.__logger.debug('Unhandled bridge exception')

        if success:
            self.__logger.debug('File uploaded successfully!')

        # delete encrypted file (if encrypted and duplicated)
        if encryption_enabled and file_path_ready != "":
<<<<<<< HEAD
            print "Remove file " + file_path_ready
            os.remove(file_path_ready)
=======
            self.__logger.debug('Remove file %s', file_path_ready)
            os.remove('%s*' % file_path_ready)


class FileCrypto:
    """"""

    def encrypt_file(self, algorithm, file_path, encrypted_file_save_path, password):
        """

        Args:
            algorithm:
            file_path:
            encrypted_file_save_path:
            password:
        """

        if algorithm == 'AES':
            with open(file_path, 'rb') as in_file, open(encrypted_file_save_path, 'wb') as out_file:
                self.encrypt_file_aes(in_file, out_file, password)

    def decrypt_file(self, algorithm, file_path, decrypted_file_save_path, password):
        """

        Args:
            algorithm:
            file_path:
            decrypted_file_save_path:
            password:
        """

        if algorithm == 'AES':
            with open(file_path, 'rb') as in_file, open(decrypted_file_save_path, 'wb') as out_file:
                self.decrypt_file_aes(in_file, out_file, password)

    def derive_key_and_iv(self, password, salt, key_length, iv_length):
        """

        Args:
            password:
            salt:
            key_length:
            iv_length:
        """

        d = d_i = ''

        while len(d) < key_length + iv_length:
            d_i = hashlib.md5(d_i + password + salt).digest()
            d += d_i

        return d[:key_length], d[key_length:key_length + iv_length]

    def encrypt_file_aes(self, in_file, out_file, password, key_length=32):
        """

        Args:
            in_file:
            out_file:
            password:
            key_length:
        """

        bs = AES.block_size
        salt = Random.new().read(bs - len('Salted__'))
        key, iv = self.derive_key_and_iv(password, salt, key_length, bs)
        cipher = AES.new(key, AES.MODE_CBC, iv)
        out_file.write('Salted__' + salt)
        finished = False

        while not finished:
            chunk = in_file.read(1024 * bs)
            if len(chunk) == 0 or len(chunk) % bs != 0:
                padding_length = bs - (len(chunk) % bs)
                chunk += padding_length * chr(padding_length)
                finished = True
            out_file.write(cipher.encrypt(chunk))

    def decrypt_file_aes(self, in_file, out_file, password, key_length=32):
        """

        Args:
            in_file:
            out_file:
            password:
            key_length:
        """

        bs = AES.block_size
        salt = in_file.read(bs)[len('Salted__'):]
        key, iv = self.derive_key_and_iv(password, salt, key_length, bs)
        cipher = AES.new(key, AES.MODE_CBC, iv)
        next_chunk = ''
        finished = False

        while not finished:
            chunk, next_chunk = next_chunk, cipher.decrypt(in_file.read(1024 * bs))

            if len(next_chunk) == 0:
                padding_length = ord(chunk[-1])

                if padding_length < 1 or padding_length > bs:
                    raise ValueError('bad decrypt pad (%d)' % padding_length)

                # all the pad-bytes must be the same
                if chunk[-padding_length:] != (padding_length * chr(padding_length)):
                    # this is similar to the bad decrypt:evp_enc.c from openssl program
                    raise ValueError('bad decrypt')

                chunk = chunk[:-padding_length]
                finished = True

            out_file.write(chunk)
>>>>>>> fe53f7cd
<|MERGE_RESOLUTION|>--- conflicted
+++ resolved
@@ -10,24 +10,13 @@
 import requests
 import threading
 import time
-<<<<<<< HEAD
-
-import exception
+
 from file_crypto import FileCrypto
-from http import Client
+
 import model
-
-MAX_RETRIES_UPLOAD_TO_SAME_FARMER = 3
-MAX_RETRIES_NEGOTIATE_CONTRACT = 10
-=======
-import model
-
-from Crypto.Cipher import AES
-from Crypto import Random
 
 from exception import BridgeError, FarmerError, SuppliedTokenNotAcceptedError
 from http import Client
->>>>>>> fe53f7cd
 
 
 class Uploader:
@@ -430,121 +419,5 @@
 
         # delete encrypted file (if encrypted and duplicated)
         if encryption_enabled and file_path_ready != "":
-<<<<<<< HEAD
-            print "Remove file " + file_path_ready
-            os.remove(file_path_ready)
-=======
             self.__logger.debug('Remove file %s', file_path_ready)
-            os.remove('%s*' % file_path_ready)
-
-
-class FileCrypto:
-    """"""
-
-    def encrypt_file(self, algorithm, file_path, encrypted_file_save_path, password):
-        """
-
-        Args:
-            algorithm:
-            file_path:
-            encrypted_file_save_path:
-            password:
-        """
-
-        if algorithm == 'AES':
-            with open(file_path, 'rb') as in_file, open(encrypted_file_save_path, 'wb') as out_file:
-                self.encrypt_file_aes(in_file, out_file, password)
-
-    def decrypt_file(self, algorithm, file_path, decrypted_file_save_path, password):
-        """
-
-        Args:
-            algorithm:
-            file_path:
-            decrypted_file_save_path:
-            password:
-        """
-
-        if algorithm == 'AES':
-            with open(file_path, 'rb') as in_file, open(decrypted_file_save_path, 'wb') as out_file:
-                self.decrypt_file_aes(in_file, out_file, password)
-
-    def derive_key_and_iv(self, password, salt, key_length, iv_length):
-        """
-
-        Args:
-            password:
-            salt:
-            key_length:
-            iv_length:
-        """
-
-        d = d_i = ''
-
-        while len(d) < key_length + iv_length:
-            d_i = hashlib.md5(d_i + password + salt).digest()
-            d += d_i
-
-        return d[:key_length], d[key_length:key_length + iv_length]
-
-    def encrypt_file_aes(self, in_file, out_file, password, key_length=32):
-        """
-
-        Args:
-            in_file:
-            out_file:
-            password:
-            key_length:
-        """
-
-        bs = AES.block_size
-        salt = Random.new().read(bs - len('Salted__'))
-        key, iv = self.derive_key_and_iv(password, salt, key_length, bs)
-        cipher = AES.new(key, AES.MODE_CBC, iv)
-        out_file.write('Salted__' + salt)
-        finished = False
-
-        while not finished:
-            chunk = in_file.read(1024 * bs)
-            if len(chunk) == 0 or len(chunk) % bs != 0:
-                padding_length = bs - (len(chunk) % bs)
-                chunk += padding_length * chr(padding_length)
-                finished = True
-            out_file.write(cipher.encrypt(chunk))
-
-    def decrypt_file_aes(self, in_file, out_file, password, key_length=32):
-        """
-
-        Args:
-            in_file:
-            out_file:
-            password:
-            key_length:
-        """
-
-        bs = AES.block_size
-        salt = in_file.read(bs)[len('Salted__'):]
-        key, iv = self.derive_key_and_iv(password, salt, key_length, bs)
-        cipher = AES.new(key, AES.MODE_CBC, iv)
-        next_chunk = ''
-        finished = False
-
-        while not finished:
-            chunk, next_chunk = next_chunk, cipher.decrypt(in_file.read(1024 * bs))
-
-            if len(next_chunk) == 0:
-                padding_length = ord(chunk[-1])
-
-                if padding_length < 1 or padding_length > bs:
-                    raise ValueError('bad decrypt pad (%d)' % padding_length)
-
-                # all the pad-bytes must be the same
-                if chunk[-padding_length:] != (padding_length * chr(padding_length)):
-                    # this is similar to the bad decrypt:evp_enc.c from openssl program
-                    raise ValueError('bad decrypt')
-
-                chunk = chunk[:-padding_length]
-                finished = True
-
-            out_file.write(chunk)
->>>>>>> fe53f7cd
+            os.remove('%s*' % file_path_ready)