--- conflicted
+++ resolved
@@ -6,7 +6,6 @@
 import requests
 
 
-<<<<<<< HEAD
 from hashlib import sha256
 
 
@@ -14,10 +13,8 @@
 
 
 from .. import AbstractTestCase
-=======
 from storj import http
 from storj import model
->>>>>>> 337f217a
 
 
 PRIVKEY = "45c6efba90601d9ff8f6f46550cc4661b940f39761963d82529e555ead8e915b"
@@ -37,18 +34,9 @@
 
         self.email = 'email@example.com'
         self.password = 's3CR3cy'
-<<<<<<< HEAD
         self.client = http.Client(self.email, self.password)
         self.password_digest = sha256(
             self.password.encode('ascii')).hexdigest()
-=======
-        self.privkey = PRIVKEY
-        self.client = http.Client(email=self.email, password=self.password,
-                                  privkey=self.privkey)
-
-        # FIXME doesnt interacts with bridge, how is it a valid test?
-        self.client.call = mock.MagicMock()
->>>>>>> 337f217a
 
     def tearDown(self):
         self.patcher_request.stop()
@@ -76,11 +64,7 @@
     def test_bucket_create(self):
         """Test Client.bucket_create()."""
         test_json = {'name': 'Test Bucket', 'storage': 25, 'transfer': 39}
-<<<<<<< HEAD
         self.mock_request.return_value = test_json
-=======
-        self.client.call.return_value = test_json
->>>>>>> 337f217a
 
         bucket = self.client.bucket_create(
             test_json['name'],
@@ -88,7 +72,6 @@
             transfer=test_json['transfer']
         )
 
-<<<<<<< HEAD
         self.mock_request.assert_called_once_with(
             method='POST',
             path='/buckets',
@@ -96,25 +79,13 @@
 
         assert bucket is not None
         assert isinstance(bucket, model.Bucket)
-=======
-        self.client.call.assert_called_with(
-            method='POST',
-            path='/buckets',
-            data=test_json
-        )
-        self.assertIsInstance(bucket, model.Bucket)
->>>>>>> 337f217a
 
     def test_bucket_delete(self):
         """Test Client.bucket_delete()."""
         bucket_id = '57fd385426adcf743b3d39c5'
         self.client.bucket_delete(bucket_id)
 
-<<<<<<< HEAD
         response = self.mock_request.assert_called_once_with(
-=======
-        self.client.call.assert_called_with(
->>>>>>> 337f217a
             method='DELETE',
             path='/buckets/%s' % bucket_id)
 
@@ -128,14 +99,7 @@
 
         response = self.client.bucket_files(test_bucket_id)
 
-<<<<<<< HEAD
-        self.mock_request.assert_called_once_with(
-=======
-        self.client.token_create.assert_called_with(
-            test_bucket_id,
-            operation='PULL')
-        self.client.call.assert_called_with(
->>>>>>> 337f217a
+        self.mock_request.assert_called_once_with(
             method='GET',
             path='/buckets/%s/files/' % (test_bucket_id),
             headers={'x-token': 'test_token'})
@@ -147,19 +111,11 @@
         test_bucket_id = "57fd385426adcf743b3d39c5"
         test_json = {'name': 'Test Bucket', 'storage': 25, 'transfer': 39}
 
-<<<<<<< HEAD
         self.mock_request.return_value = test_json
 
         bucket = self.client.bucket_get(test_bucket_id)
 
         self.mock_request.assert_called_once_with(
-=======
-        self.client.call.return_value = test_json
-
-        bucket = self.client.bucket_get(test_bucket_id)
-
-        self.client.call.assert_called_with(
->>>>>>> 337f217a
             method='GET',
             path='/buckets/%s' % test_bucket_id)
         self.assertIsInstance(bucket, model.Bucket)
@@ -206,11 +162,7 @@
             {'name': 'Test Bucket 2', 'storage': 19, 'transfer': 83},
             {'name': 'Test Bucket 3', 'storage': 86, 'transfer': 193}]
 
-<<<<<<< HEAD
         self.mock_request.return_value = test_response
-=======
-        self.client.call.return_value = test_response
->>>>>>> 337f217a
 
         buckets = self.client.bucket_list()
 
@@ -218,11 +170,7 @@
         for bucket in buckets:
             assert isinstance(bucket, model.Bucket)
 
-<<<<<<< HEAD
-        self.mock_request.assert_called_once_with(
-=======
-        self.client.call.assert_called_once_with(
->>>>>>> 337f217a
+        self.mock_request.assert_called_once_with(
             method='GET',
             path='/buckets')
 
@@ -237,7 +185,6 @@
         self.client.bucket_set_keys(
             test_bucket_id, test_bucket_name, test_keys)
 
-<<<<<<< HEAD
         response = self.mock_request.assert_called_once_with(
             method='PATCH',
             path='/buckets/%s' % test_bucket_id,
@@ -254,12 +201,6 @@
         # see https://storj.github.io/bridge/#!/buckets/post_buckets_id_mirrors
         test_bucket_id = '57fd385426adcf743b3d39c5'
         test_file_id = '507f1f77bcf86cd799439011'
-=======
-        self.client.call.assert_called_with(
-            method='PATCH',
-            path='/buckets/%s' % test_bucket_id,
-            data={'pubkeys': test_keys})
->>>>>>> 337f217a
 
         mock_response = {
             'hash': 'fde400fe0b6a5488e10d7317274a096aaa57914d',
@@ -291,28 +232,15 @@
 
         self.mock_request.return_value = test_response
 
-<<<<<<< HEAD
         contacts = self.client.contact_list()
-=======
-        self.client.call.return_value = test_response
->>>>>>> 337f217a
 
         assert contacts is not None
         for contact in contacts:
             assert isinstance(contact, model.Contact)
 
-<<<<<<< HEAD
         self.mock_request.assert_called_once_with(
             method='GET',
             path='/contacts')
-=======
-        self.client.call.assert_called_with(
-            method='GET',
-            path='/contacts',
-            params={}
-        )
-        self.assertEqual(contacts, test_response)
->>>>>>> 337f217a
 
     def test_contact_lookup(self):
         """Test Client.contact_lookup()."""
@@ -341,15 +269,11 @@
 
         response = self.client.file_pointers(test_bucket_id, test_file_id)
 
-<<<<<<< HEAD
         assert response is not None
         for pointer in response:
             assert isinstance(pointer, model.FilePointer)
 
         self.mock_request.assert_called_once_with(
-=======
-        self.client.call.assert_called_with(
->>>>>>> 337f217a
             method='GET',
             path='/buckets/%s/files/%s/' % (test_bucket_id, test_file_id),
             headers={'x-token': 'test_token'})
@@ -398,11 +322,7 @@
 
         self.client.file_remove(test_bucket_id, test_file_id)
 
-<<<<<<< HEAD
-        self.mock_request.assert_called_once_with(
-=======
-        self.client.call.assert_called_with(
->>>>>>> 337f217a
+        self.mock_request.assert_called_once_with(
             method='DELETE',
             path='/buckets/%s/files/%s' % (test_bucket_id, test_file_id)
         )
@@ -427,11 +347,7 @@
 
         self.client.frame_add_shard(test_shard, test_frame_id)
 
-<<<<<<< HEAD
-        self.mock_request.assert_called_once_with(
-=======
-        self.client.call.assert_called_with(
->>>>>>> 337f217a
+        self.mock_request.assert_called_once_with(
             method='PUT',
             path='/frames/%s' % test_frame_id,
             data=test_json)
@@ -439,7 +355,6 @@
     def test_frame_create(self):
         """Test Client.frame_create()."""
 
-<<<<<<< HEAD
         frame = self.client.frame_create()
 
         self.mock_request.assert_called_once_with(
@@ -448,12 +363,6 @@
 
         assert frame is not None
         assert isinstance(frame, model.Frame)
-=======
-        self.client.call.assert_called_with(
-            method='POST',
-            path='/frames',
-            data={})
->>>>>>> 337f217a
 
     def test_frame_delete(self):
         """Test Client.frame_delete()."""
@@ -463,11 +372,7 @@
 
         self.client.frame_delete(test_frame_id)
 
-<<<<<<< HEAD
-        self.mock_request.assert_called_once_with(
-=======
-        self.client.call.assert_called_with(
->>>>>>> 337f217a
+        self.mock_request.assert_called_once_with(
             method='DELETE',
             path='/frames/%s' % test_frame_id,
             data=test_json
@@ -484,15 +389,10 @@
                 'size': 4096,
                 'index': 0}]}
 
-<<<<<<< HEAD
         self.mock_request.return_value = test_json
-=======
-        self.client.call.return_value = test_json
->>>>>>> 337f217a
 
         frame = self.client.frame_get(test_frame_id)
 
-<<<<<<< HEAD
         self.mock_request.assert_called_once_with(
             method='GET',
             path='/frames/%s' % test_frame_id,
@@ -519,33 +419,6 @@
         self.mock_request.assert_called_once_with(
             method='GET',
             path='/frames')
-=======
-        mock_frame.assert_called_with(
-            created='2016-03-04T17:01:02.629Z',
-            id='507f1f77bcf86cd799439011',
-            shards=[{
-                'hash': 'fde400fe0b6a5488e10d7317274a096aaa57914d',
-                'size': 4096,
-                'index': 0}])
-        self.client.call.assert_called_with(
-            method='GET',
-            path='/frames/%s' % test_frame_id,
-            data={'frame_id': test_frame_id})
-        self.assertIsNotNone(response)
-
-    def test_frame_list(self):
-        """Test Client.frame_list()."""
-        self.client.call.return_value = [{
-            "created": "2016-03-04T17:01:02.629Z",
-            "id": "507f1f77bcf86cd799439011"}]
-
-        response = self.client.frame_list()
-
-        self.client.call.assert_called_with(
-            method='GET',
-            path='/frames',
-            data={})
->>>>>>> 337f217a
 
     def test_keys_delete(self):
         """Test Client.keys_delete()."""
@@ -553,16 +426,11 @@
 
         self.client.keys_delete(test_key)
 
-<<<<<<< HEAD
-        self.mock_request.assert_called_once_with(
-=======
-        self.client.call.assert_called_with(
->>>>>>> 337f217a
+        self.mock_request.assert_called_once_with(
             method='DELETE',
             path='/keys/%s' % test_key
         )
 
-<<<<<<< HEAD
     @mock.patch.object(http.Client, 'key_list')
     @mock.patch('sys.stdout', autospec=True)
     def test_key_dump(self, mock_stdout, mock_key_list):
@@ -662,19 +530,6 @@
         response = self.client.key_list()
 
         self.mock_request.assert_called_once_with(
-=======
-    def test_keys_list(self):
-        """Test Client.keys_list()."""
-        test_key_dict = [
-            {'id': '7', 'user': 'cats@storj.io'},
-            {'id': 'a8939', 'user': 'dnr@dnr.com', 'key': 'test_key'}]
-
-        self.client.call.return_value = test_key_dict
-
-        response = self.client.keys_list()
-
-        self.client.call.assert_called_once_with(
->>>>>>> 337f217a
             method='GET',
             path='/keys'
         )
@@ -682,7 +537,6 @@
         assert response is not None
         assert response == ['test_key']
 
-<<<<<<< HEAD
     @mock.patch('storj.http.ecdsa_to_hex')
     def test_key_register(self, mock_ecdsa):
         """Test Client.key_register()."""
@@ -701,8 +555,6 @@
             path='/keys',
             json=test_json)
 
-=======
->>>>>>> 337f217a
     def test_token_create(self):
         """Test Client.token_create()."""
 
@@ -723,7 +575,6 @@
         assert response is not None
         assert isinstance(response, model.Token)
 
-<<<<<<< HEAD
         self.mock_request.assert_called_once_with(
             method='POST',
             path='/buckets/%s/tokens' % test_bucket_id,
@@ -830,10 +681,4 @@
 
         self.mock_request.assert_called_once_with(
             method='GET',
-            path='/resets/token')
-=======
-        self.client.call.assert_called_once_with(
-            method='POST',
-            path='/buckets/%s/tokens' % test_bucket_id,
-            data=test_json)
->>>>>>> 337f217a
+            path='/resets/token')